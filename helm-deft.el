--- conflicted
+++ resolved
@@ -41,12 +41,8 @@
 (require 'helm-grep)
 (require 'helm-files)
 (require 'f)
-<<<<<<< HEAD
-(require 'cl)
+(require 'cl-lib)
 (require 'subr-x)
-=======
-(require 'cl-lib)
->>>>>>> 3cffa561
 
 (defgroup helm-deft nil
   "customization group for the helm-deft utility" :group 'helm :version 24.3)
@@ -284,55 +280,7 @@
     (define-key map (kbd "C-d") 'helm-deft-remove-candidate-file)
     (define-key map (kbd "C-s") 'helm-deft-set-to-marked)
     (delq nil map))
-<<<<<<< HEAD
   "Helm keymap used for helm deft sources.")
-=======
-  "helm keymap used for helm deft sources")
-
-(defun helm-deft-fname-search ()
-  "search all preconfigured directories for matching files and return the
-filenames as a list"
-  (cl-assert helm-deft-extension nil "No file extension defined for helm-deft")
-  (cl-assert helm-deft-dir-list nil "No directories defined for helm-deft")
-  (cl-loop for dir in helm-deft-dir-list
-	   do (cl-assert (file-exists-p dir) nil
-			 (format "Directory %s does not exist. Check helm-deft-dir-list" dir))
-	   collect (f--files dir (equal (f-ext it) helm-deft-extension) t)
-	   into reslst
-	   finally (return (apply #'append reslst)))  
-  )
-
-(defun helm-deft-build-cmd (ptrnstr filelst)
-  "Builds a grep command where PTRNSTR may contain multiple search patterns
-separated by spaces. The first pattern will be used to retrieve matching lines.
-All other patterns will be used to pre-select files with matching lines.
-FILELST is a list of file paths"
-  (let* ((ptrnlst (remove "" (reverse (split-string ptrnstr "  *"))))
-	 (firstp (pop ptrnlst))
-	 (filelst (mapconcat 'identity filelst " "))
-	 (innercmd (if ptrnlst
-		       (cl-labels ((build-inner-cmd
-				    (ptrnlst filelst)
-				    (let ((pattern (pop ptrnlst)))
-				      (if ptrnlst
-					  (format "$(grep -Elie \"%s\" %s)" pattern
-						  (build-inner-cmd ptrnlst filelst))
-					(format "$(grep -Elie \"%s\" %s)"
-						pattern filelst)))))
-			 (build-inner-cmd ptrnlst filelst))
-		     filelst)))
-    (format "grep -EHine \"%s\" %s" firstp innercmd))
-  )
-
-(defun helm-deft-fgrep-search ()
-  "greps for the helm search pattern in the configuration defined
-file list"
-  (let* ((shcmd (helm-deft-build-cmd helm-pattern helm-deft-file-list)))
-    (helm-log "grep command: %s" shcmd)
-    (start-process-shell-command "helm-deft-proc" "*helm-deft-proc*"
-				 shcmd))
-  )
->>>>>>> 3cffa561
 
 ;;;###autoload
 (defun helm-deft ()
@@ -345,9 +293,4 @@
 	:keymap helm-deft-map))
 
 (provide 'helm-deft)
-<<<<<<< HEAD
-;;; helm-deft.el ends here
-
-=======
-;;; helm-deft.el ends here
->>>>>>> 3cffa561
+;;; helm-deft.el ends here